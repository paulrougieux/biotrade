--- conflicted
+++ resolved
@@ -15,13 +15,8 @@
 # Third party modules
 from sqlalchemy import Integer, Float, SmallInteger, Text, UniqueConstraint
 from sqlalchemy import Table, Column, MetaData, or_
-<<<<<<< HEAD
-from sqlalchemy import create_engine, inspect
-from sqlalchemy.sql import text
-=======
 from sqlalchemy import create_engine, inspect, select
-from sqlalchemy.sql import text, func
->>>>>>> b758270b
+from sqlalchemy.sql import func
 from sqlalchemy.schema import CreateSchema
 from sqlalchemy_utils import database_exists, create_database
 import pandas
@@ -234,7 +229,12 @@
             Column("flag", Text),
             Column("note", Text),
             UniqueConstraint(
-                "period", "reporter_code", "item_code", "element_code", "unit", "flag",
+                "period",
+                "reporter_code",
+                "item_code",
+                "element_code",
+                "unit",
+                "flag",
             ),
             schema=self.schema,
         )
@@ -252,13 +252,9 @@
             Column("eu27", SmallInteger),
             Column("country_code", Integer),
             Column("country_name", Text),
-<<<<<<< HEAD
             UniqueConstraint(
                 "country_code",
             ),
-=======
-            UniqueConstraint("country_code",),
->>>>>>> b758270b
             schema=self.schema,
         )
         return table
@@ -399,89 +395,22 @@
         return df
 
     def agg_reporter_partner_eu_row(
-<<<<<<< HEAD
         self,
-        product_code=[None],
+        table,
+        product_code,
     ):
         """
-        Aggregate EU27 and ROW both on the reporter and partner side as regard faostat crop_trade table and using a SQL statement for specific product codes
-
-        :param (list) product_code, list of integer product codes
-        :return (DataFrame) df, containing the aggregations for the crop trade product codes
-
-        As example, use this query to aggregate EU27 and ROW for product code equal to 236, corresponding to
-        soybeans product
-            >>> from biotrade.faostat import faostat
-            >>> db = faostat.db
-            >>> df = db.agg_reporter_partner_eu_row(product_code=[236])
-
-        """
-        # Query statement with param :product_code
-        query = """
-            SELECT
-                product_code,
-                product,
-                element,
-                unit,
-                year,
-                reporter_eu27,
-                partner_eu27,
-                SUM(value) AS value
-            FROM (
-                SELECT *
-                FROM (
-                    SELECT *
-                    FROM (
-                        SELECT *
-                        FROM raw_faostat.crop_trade
-                        WHERE product_code IN :product_code
-                    ) AS LHS
-                    LEFT JOIN (
-                        SELECT
-                            country_code AS reporter_code,
-                            eu27 AS reporter_eu27
-                        FROM raw_faostat.country
-                    ) AS RHS
-                    ON (LHS.reporter_code = RHS.reporter_code)
-                ) AS LHS
-                LEFT JOIN (
-                    SELECT
-                        country_code AS partner_code,
-                        eu27 AS partner_eu27
-                    FROM raw_faostat.country
-                ) AS RHS
-                ON (LHS.partner_code = RHS.partner_code)
-            ) AS JOIN_TABLES
-            GROUP BY product_code,
-                product,
-                element,
-                unit,
-                year,
-                reporter_eu27,
-                partner_eu27
-        """
-        # Transform into sqlalchemy text statement object
-        stmt = text(query)
-        # Add None value if list is empty, otherwise query crashes
-        if not product_code:
-            product_code = [None]
-        # Needed tuple to query with parameters sqlalchemy text object
-        product_code = tuple(product_code)
-        # Query the database and return aggregation data frame
-        df = pandas.read_sql_query(
-            stmt, self.engine, params={"product_code": product_code}
-        )
-=======
-        self, table, product_code,
-    ):
-        """
-        Aggregate EU27 and ROW both on the reporter and eventually partner side as regard faostat tables, using sqlalchemy statements for specific product code list
+        Aggregate EU27 and ROW both on the reporter and eventually partner side
+        as regard faostat tables, using sqlalchemy statements for specific
+        product code list
 
         :param (list) product_code, list of integer product codes
         :return (DataFrame) df, containing the aggregations for the product codes
 
-        As example, query the crop trade table and aggregate EU27 and ROW data both reporter and partner side for product code equal to 236, corresponding to
-        soybean commodity
+        As example, query the crop trade table and aggregate EU27 and ROW data
+        both reporter and partner side for product code equal to 236,
+        corresponding to soybean commodity
+
             >>> from biotrade.faostat import faostat
             >>> db = faostat.db
             >>> df = db.agg_reporter_partner_eu_row("crop_trade", product_code=[236])
@@ -555,7 +484,6 @@
         stmt = stmt.group_by(*join_columns)
         # Return the dataframe from the query to db
         df = pandas.read_sql_query(stmt, self.engine)
->>>>>>> b758270b
         return df
 
 
